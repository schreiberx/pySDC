from setuptools import setup, find_packages

with open("README.rst", 'r') as f:
    long_description = f.read()

setup(
    name='pySDC',
<<<<<<< HEAD
    version='2.1.5.1',
=======
    version='2.1.6',
>>>>>>> c1ee5048
    description='A Python implementation of spectral deferred correction methods and the likes',
    license="BSD-2",
    long_description=long_description,
    author='Robert Speck',
    author_email='r.speck@fz-juelich.de',
    url="http://www.parallelintime.org/pySDC/",
    download_url = "https://github.com/Parallel-in-Time/pySDC/",

    packages=find_packages(),

    include_package_data=True,

    install_requires=[
        'nose>=1.3.7',
        'numpy>=1.9.3',
        'scipy>=0.17.1',
        'future>=0.15.2',
        'matplotlib>=1.5.3',
        'coloredlogs',
        'pep8',
        'sympy>=1.0'
    ],
)<|MERGE_RESOLUTION|>--- conflicted
+++ resolved
@@ -5,11 +5,7 @@
 
 setup(
     name='pySDC',
-<<<<<<< HEAD
-    version='2.1.5.1',
-=======
     version='2.1.6',
->>>>>>> c1ee5048
     description='A Python implementation of spectral deferred correction methods and the likes',
     license="BSD-2",
     long_description=long_description,
