
from pySDC import CollocationClasses as collclass

import numpy as np

from examples.heat1d.ProblemClass import heat1d
from examples.heat1d.TransferClass import mesh_to_mesh_1d
from pySDC.datatype_classes.mesh import mesh, rhs_imex_mesh
from pySDC.sweeper_classes.imex_1st_order import imex_1st_order
import pySDC.PFASST_blockwise as mp
# import pySDC.PFASST_stepwise as mp
# import pySDC.Methods as mp
from pySDC import Log
from pySDC.Stats import grep_stats, sort_stats


if __name__ == "__main__":

    # set global logger (remove this if you do not want the output at all)
    logger = Log.setup_custom_logger('root')

    num_procs = 16

    # This comes as read-in for the level class  (this is optional!)
    lparams = {}
    lparams['restol'] = 1E-09

    # This comes as read-in for the step class (this is optional!)
    sparams = {}
<<<<<<< HEAD
    sparams['maxiter'] = 50

    # This comes as read-in for the problem class
    pparams = {}
    pparams['nu'] = 0.5
    pparams['nvars'] = [255,127]
=======
    sparams['maxiter'] = 20
    sparams['fine_comm'] = True

    # This comes as read-in for the problem class
    pparams = {}
    pparams['nu'] = 0.1
    pparams['nvars'] = [127,63]
>>>>>>> d3b5e34b

    # This comes as read-in for the transfer operations (this is optional!)
    tparams = {}
    tparams['finter'] = True

    # Fill description dictionary for easy hierarchy creation
    description = {}
    description['problem_class'] = heat1d
    description['problem_params'] = pparams
    description['dtype_u'] = mesh
    description['dtype_f'] = rhs_imex_mesh
    description['collocation_class'] = collclass.CollGaussRadau_Right
    description['num_nodes'] = 5
    description['sweeper_class'] = imex_1st_order
    description['level_params'] = lparams
    description['transfer_class'] = mesh_to_mesh_1d
    description['transfer_params'] = tparams

    # quickly generate block of steps
    MS = mp.generate_steps(num_procs,sparams,description)

    # setup parameters "in time"
    t0 = 0
    dt = 0.5
    Tend = 16*dt

    # get initial values on finest level
    P = MS[0].levels[0].prob
    uinit = P.u_exact(t0)

    # call main function to get things done...
    uend,stats = mp.run_pfasst(MS,u0=uinit,t0=t0,dt=dt,Tend=Tend)

    # compute exact solution and compare
    uex = P.u_exact(Tend)

    print('error at time %s: %s' %(Tend,np.linalg.norm(uex.values-uend.values,np.inf)/np.linalg.norm(
        uex.values,np.inf)))

<<<<<<< HEAD
    extract_stats = grep_stats(stats,iter=-1,type='niter')
    sortedlist_stats = sort_stats(extract_stats,sortby='step')
    for item in sortedlist_stats:
        print(item)
=======

    # show_residual_across_simulation(stats,'res_vis_test.png')

    # extract_stats = grep_stats(stats,iter=-1,type='residual')
    # sortedlist_stats = sort_stats(extract_stats,sortby='step')
>>>>>>> d3b5e34b
    # print(extract_stats,sortedlist_stats)<|MERGE_RESOLUTION|>--- conflicted
+++ resolved
@@ -11,7 +11,10 @@
 # import pySDC.PFASST_stepwise as mp
 # import pySDC.Methods as mp
 from pySDC import Log
-from pySDC.Stats import grep_stats, sort_stats
+# from pySDC.Stats import grep_stats, sort_stats
+
+from pySDC.Plugins.visualization_tools import show_residual_across_simulation
+
 
 
 if __name__ == "__main__":
@@ -19,22 +22,14 @@
     # set global logger (remove this if you do not want the output at all)
     logger = Log.setup_custom_logger('root')
 
-    num_procs = 16
+    num_procs = 8
 
     # This comes as read-in for the level class  (this is optional!)
     lparams = {}
-    lparams['restol'] = 1E-09
+    lparams['restol'] = 1E-10
 
     # This comes as read-in for the step class (this is optional!)
     sparams = {}
-<<<<<<< HEAD
-    sparams['maxiter'] = 50
-
-    # This comes as read-in for the problem class
-    pparams = {}
-    pparams['nu'] = 0.5
-    pparams['nvars'] = [255,127]
-=======
     sparams['maxiter'] = 20
     sparams['fine_comm'] = True
 
@@ -42,7 +37,6 @@
     pparams = {}
     pparams['nu'] = 0.1
     pparams['nvars'] = [127,63]
->>>>>>> d3b5e34b
 
     # This comes as read-in for the transfer operations (this is optional!)
     tparams = {}
@@ -66,8 +60,8 @@
 
     # setup parameters "in time"
     t0 = 0
-    dt = 0.5
-    Tend = 16*dt
+    dt = 0.25
+    Tend = 8*dt
 
     # get initial values on finest level
     P = MS[0].levels[0].prob
@@ -82,16 +76,9 @@
     print('error at time %s: %s' %(Tend,np.linalg.norm(uex.values-uend.values,np.inf)/np.linalg.norm(
         uex.values,np.inf)))
 
-<<<<<<< HEAD
-    extract_stats = grep_stats(stats,iter=-1,type='niter')
-    sortedlist_stats = sort_stats(extract_stats,sortby='step')
-    for item in sortedlist_stats:
-        print(item)
-=======
 
     # show_residual_across_simulation(stats,'res_vis_test.png')
 
     # extract_stats = grep_stats(stats,iter=-1,type='residual')
     # sortedlist_stats = sort_stats(extract_stats,sortby='step')
->>>>>>> d3b5e34b
     # print(extract_stats,sortedlist_stats)