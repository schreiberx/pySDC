import numpy as np
import matplotlib.pyplot as plt
from pylab import rcParams
import os

<<<<<<< HEAD
"""
    Postprocess data from hard_faults_detail.py
"""

# rc('text', usetex=True)
rc("font", **{"sans-serif": ["Arial"], "size": 30})
# rc('font', family='serif',size=30)
rc('legend', fontsize='small')
rc('xtick', labelsize='small')
rc('ytick', labelsize='small')

# choose the setup by name
setup = 'HEAT'
# setup = 'ADVECTION'

# list the files, strategies, labels, colors and markers
=======
axis_font = {'fontname':'Arial', 'size':'8', 'family':'serif'}
fs = 8

#setup = 'HEAT'
setup = 'ADVECTION'

>>>>>>> e2255c8b
list = [(setup+'_steps_vs_iteration_hf_NOFAULT.npz','NOFAULT','no fault','k','^'),
        (setup+'_steps_vs_iteration_hf_SPREAD.npz','SPREAD','1-sided','red','v'),
        (setup+'_steps_vs_iteration_hf_INTERP.npz','INTERP','2-sided','orange','o'),
        (setup+'_steps_vs_iteration_hf_SPREAD_PREDICT.npz','SPREAD_PREDICT','1-sided + corr','blue','s'),
        (setup+'_steps_vs_iteration_hf_INTERP_PREDICT.npz','INTERP_PREDICT','2-sided + corr','green','d')]

# some defaults, will be recomputed, but max/min values can be set here
maxres = -1
minres = -11
maxiter = 0
maxsteps = 0

# compute maxiter and maxsteps for the dimensions
for file,strategy,label,color,marker in list:

    infile = np.load(file)
    residual = infile['residual']
    maxiter = max(maxiter,len(residual[:,0]))
    maxsteps = max(maxsteps,len(residual[0,:]))

# create steps vs. iteration plot (heatmap with residuals and xxx)
for file,strategy,label,color,marker in list:

    residual = np.zeros((maxiter,maxsteps))
    residual[:] = -99

    infile = np.load(file)
    input = infile['residual']
    step = infile['ft_step']
    iter = infile['ft_iter']

    residual[0:len(input[:,0]),0:len(input[0,:])] = input

    rcParams['figure.figsize'] = 3.0, 2.5
    fig, ax = plt.subplots()

    cmap = plt.get_cmap('Reds')
    pcol = plt.pcolor(residual.T, cmap=cmap, vmin=minres, vmax=maxres)
    pcol.set_edgecolor('face')

    plt.axis([0,maxiter,0,maxsteps])

    cax = plt.colorbar(pcol)
    cax.set_label('log10(residual)', **axis_font)
    cax.ax.tick_params(labelsize=fs)

    plt.tick_params(axis='both', which='major', labelsize=fs)

    ax.set_xlabel('iteration', labelpad=1, **axis_font)
    ax.set_ylabel('step', labelpad=1, **axis_font)

    ax.set_xticks(np.arange(maxiter)+0.5, minor=False)
    ax.set_yticks(np.arange(maxsteps)+0.5, minor=False)
    ax.set_xticklabels(np.arange(maxiter)+1, minor=False)
    ax.set_yticklabels(np.arange(maxsteps), minor=False)
    
    # Set every second label to invisible
    for label in ax.xaxis.get_ticklabels()[::2]:
      label.set_visible(False)
    for label in ax.yaxis.get_ticklabels()[::2]:
      label.set_visible(False)

    ax.tick_params(pad=2)
    plt.tight_layout()

    if strategy is not 'NOFAULT':
        plt.text(step-1+0.5,iter+0.5,'xxx',horizontalalignment='center',verticalalignment='center')

<<<<<<< HEAD
    fname = setup+'_steps_vs_iteration_hf_'+str(step)+'x'+str(iter)+'_'+strategy+'.png'
    plt.savefig(fname, rasterized=True, transparent=True, bbox_inches='tight')


# create plot ala Ruede et al.: iterations vs. residual for the step with a fault
fig, ax = plt.subplots(figsize=(15,10))
=======
    fname = setup+'_steps_vs_iteration_hf_'+str(step)+'x'+str(iter)+'_'+strategy+'.pdf'
    plt.savefig(fname, bbox_inches='tight')
    os.system('pdfcrop '+fname+' '+fname)

#
#
#
rcParams['figure.figsize'] = 6.0, 3.0
fig, ax = plt.subplots()
>>>>>>> e2255c8b
maxiter = 0
lw = 2
ms = 8

for file,strategy,label,color,marker in list:

    infile = np.load(file)
    residual = infile['residual']
    step = infile['ft_step']
    iter = infile['ft_iter']-1
    yvals = residual[residual[:,step]>-99,step]

    maxiter = max(maxiter,len(yvals))
    xvals = range(1,len(yvals)+1)
    # print(strategy,yvals)

    plt.plot(xvals[0:iter],yvals[0:iter],color=color,linewidth=lw,linestyle='-',markersize=ms,marker=marker,
                                         markeredgecolor='k',markerfacecolor=color,label=label)
    plt.plot(xvals[iter:len(yvals)],yvals[iter:],color=color,linewidth=lw,linestyle='-',markersize=ms,marker=marker,
                                                 markeredgecolor='k',markerfacecolor=color)

xvals = range(1,maxiter+1)
plt.plot(xvals,[-9 for i in range(maxiter)],'k--')
plt.annotate('tolerance',xy=(1,-9.4),fontsize=fs)

left = 6.15
bottom = -12
width = 0.7
height = 12
right = left+width
top = bottom + height
rect = plt.Rectangle(xy=(left,bottom),width=width,height=height,color='lightgrey')
plt.text(0.5*(left+right),0.5*(bottom+top),'node failure',horizontalalignment='center',
        verticalalignment='center',rotation=90, color='k',fontsize=fs)
fig.gca().add_artist(rect)

plt.xlim(1-0.25,maxiter+0.25)
plt.ylim(minres-0.25,maxres+0.25)

plt.xlabel('iteration', **axis_font)
plt.ylabel('log10(residual)', **axis_font)
ax.xaxis.labelpad = 0
ax.yaxis.labelpad = 0
plt.tick_params(axis='both', which='major', labelsize=fs)

plt.legend(numpoints=1, fontsize=fs)

plt.xticks(range(1,maxiter+1))
plt.yticks(range(minres,maxres+1))

ax.tick_params(pad=2)

plt.tight_layout()

fname = setup+'_residuals_allstrategies.pdf'
plt.savefig(fname, bbox_inches='tight')
os.system('pdfcrop '+fname+' '+fname)

# plt.show()<|MERGE_RESOLUTION|>--- conflicted
+++ resolved
@@ -3,44 +3,23 @@
 from pylab import rcParams
 import os
 
-<<<<<<< HEAD
-"""
-    Postprocess data from hard_faults_detail.py
-"""
-
-# rc('text', usetex=True)
-rc("font", **{"sans-serif": ["Arial"], "size": 30})
-# rc('font', family='serif',size=30)
-rc('legend', fontsize='small')
-rc('xtick', labelsize='small')
-rc('ytick', labelsize='small')
-
-# choose the setup by name
-setup = 'HEAT'
-# setup = 'ADVECTION'
-
-# list the files, strategies, labels, colors and markers
-=======
 axis_font = {'fontname':'Arial', 'size':'8', 'family':'serif'}
 fs = 8
 
 #setup = 'HEAT'
 setup = 'ADVECTION'
 
->>>>>>> e2255c8b
 list = [(setup+'_steps_vs_iteration_hf_NOFAULT.npz','NOFAULT','no fault','k','^'),
         (setup+'_steps_vs_iteration_hf_SPREAD.npz','SPREAD','1-sided','red','v'),
         (setup+'_steps_vs_iteration_hf_INTERP.npz','INTERP','2-sided','orange','o'),
         (setup+'_steps_vs_iteration_hf_SPREAD_PREDICT.npz','SPREAD_PREDICT','1-sided + corr','blue','s'),
         (setup+'_steps_vs_iteration_hf_INTERP_PREDICT.npz','INTERP_PREDICT','2-sided + corr','green','d')]
 
-# some defaults, will be recomputed, but max/min values can be set here
 maxres = -1
 minres = -11
 maxiter = 0
 maxsteps = 0
 
-# compute maxiter and maxsteps for the dimensions
 for file,strategy,label,color,marker in list:
 
     infile = np.load(file)
@@ -48,7 +27,7 @@
     maxiter = max(maxiter,len(residual[:,0]))
     maxsteps = max(maxsteps,len(residual[0,:]))
 
-# create steps vs. iteration plot (heatmap with residuals and xxx)
+
 for file,strategy,label,color,marker in list:
 
     residual = np.zeros((maxiter,maxsteps))
@@ -96,14 +75,6 @@
     if strategy is not 'NOFAULT':
         plt.text(step-1+0.5,iter+0.5,'xxx',horizontalalignment='center',verticalalignment='center')
 
-<<<<<<< HEAD
-    fname = setup+'_steps_vs_iteration_hf_'+str(step)+'x'+str(iter)+'_'+strategy+'.png'
-    plt.savefig(fname, rasterized=True, transparent=True, bbox_inches='tight')
-
-
-# create plot ala Ruede et al.: iterations vs. residual for the step with a fault
-fig, ax = plt.subplots(figsize=(15,10))
-=======
     fname = setup+'_steps_vs_iteration_hf_'+str(step)+'x'+str(iter)+'_'+strategy+'.pdf'
     plt.savefig(fname, bbox_inches='tight')
     os.system('pdfcrop '+fname+' '+fname)
@@ -113,10 +84,10 @@
 #
 rcParams['figure.figsize'] = 6.0, 3.0
 fig, ax = plt.subplots()
->>>>>>> e2255c8b
 maxiter = 0
 lw = 2
 ms = 8
+
 
 for file,strategy,label,color,marker in list:
 
